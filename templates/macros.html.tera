{% macro post_card(article) %}
    <div class="card">
        <h3><a href="{{ article.url }}">{{ article.post.title }}</a></h3>
        <main
            <p>
                {% if article.post.subtitle | length > 0 %}
                    {{ article.post.subtitle }}
                {% else %}
                    {{ article.post.content | safe | striptags | truncate(length=200) }}
                {% endif %}
            </p>
        </main>
        <p class="author">
        	{{ "By {{ link_1 }}{{ link_2 }}{{ link_3 }}{{ name | escape }}{{ link_4 }}" | _(
                link_1='<a href="/@/',
                link_2=article.author.fqn,
                link_3='/">',
                name=article.author.name,
                link_4="</a>")
            }}
            ⋅ {{ article.date | date(format="%B %e") }}
            ⋅ <a href="/~/{{ article.blog.fqn }}/">{{ article.blog.title }}</a>
        </p>
    </div>
{% endmacro post_card %}
{% macro input(name, label, errors, form, type="text", props="", optional=false, default='', details='') %}
    <label for="{{ name }}">
        {{ label | _ }}
        {% if optional %}
            <small>{{ "Optional" | _ }}</small>
        {% endif %}
        <small>{{ details }}</small>
    </label>
    {% if errors is defined and errors[name] %}
        {% for err in errors[name] %}
            <p class="error">{{ err.message | default(value="Unknown error") | _ }}</p>
        {% endfor %}
    {% endif %}
    {% set default = default[name] | default(value="") %}
    <input type="{{ type }}" id="{{ name }}" name="{{ name }}" value="{{ form[name] | default(value=default) }}" {{ props | safe }}/>
{% endmacro input %}
{% macro paginate(page, total, previous="Previous page", next="Next page") %}
    <div class="pagination">
        {% if page != 1 %}
            <a href="?page={{ page - 1 }}">{{ previous | _ }}</a>
        {% endif %}
        {% if page < total %}
            <a href="?page={{ page + 1 }}">{{ next | _ }}</a>
        {% endif %}
    </div>
{% endmacro %}
{% macro comment(comm) %}
    <div class="comment" id="comment-{{ comm.id }}">
        <a class="author" href="/@/{{ comm.author.fqn }}/">
            <img class="avatar small padded" src="{{ comm.author.avatar }}" alt="{{ comm.author.name }}">
            <span class="display-name">{{ comm.author.name }}</span>
            <small>@{{ comm.author.fqn }}</small>
        </a>
        <div class="text">{{ comm.content | safe }}</div>
        <a class="button icon icon-message-circle" href="?responding_to={{ comm.id }}">{{ "Respond" | _ }}</a>
        {% for res in comm.responses %}
            {{ self::comment(comm=res) }}
        {% endfor %}
    </div>
{% endmacro %}
<<<<<<< HEAD
{% macro tabs(links, titles, selected) %}
    <div class="tabs">
        {% for link in links %}
            {% set idx = loop.index0 %}
            <a href="{{ link }}" {% if loop.index == selected %}class="selected"{% endif %}>{{ titles[idx] | _ }}</a>
        {% endfor %}
    </div>
=======

{% macro feather(name) %}
<svg class="feather">
    <use xlink:href="/static/images/feather-sprite.svg#{{ name }}"/>
</svg>
>>>>>>> bfbd4e46
{% endmacro %}<|MERGE_RESOLUTION|>--- conflicted
+++ resolved
@@ -63,7 +63,6 @@
         {% endfor %}
     </div>
 {% endmacro %}
-<<<<<<< HEAD
 {% macro tabs(links, titles, selected) %}
     <div class="tabs">
         {% for link in links %}
@@ -71,11 +70,8 @@
             <a href="{{ link }}" {% if loop.index == selected %}class="selected"{% endif %}>{{ titles[idx] | _ }}</a>
         {% endfor %}
     </div>
-=======
-
 {% macro feather(name) %}
 <svg class="feather">
     <use xlink:href="/static/images/feather-sprite.svg#{{ name }}"/>
 </svg>
->>>>>>> bfbd4e46
 {% endmacro %}